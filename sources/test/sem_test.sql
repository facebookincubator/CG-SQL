--- conflicted
+++ resolved
@@ -14544,8 +14544,6 @@
     if not "x" then end if;
 end;
 
-<<<<<<< HEAD
-=======
 -- TEST: switch statement with no actual code in it
 -- + {switch_stmt}: err
 -- + {int 0}
@@ -14558,7 +14556,6 @@
   when 2 then nothing -- no cases with statements
 end;
 
->>>>>>> 587e0762
 let thing := integer_things.pen;
 
 -- TEST: switch statement combining all values and else is a joke
@@ -14567,11 +14564,7 @@
 -- + {switch_body}
 -- - {expr_list}: err
 -- 2 {expr_list}: ok
-<<<<<<< HEAD
--- + Error % in switch_case : switch ... ALL VALUES is useless with an ELSE clause
-=======
 -- + Error % switch ... ALL VALUES is useless with an ELSE clause
->>>>>>> 587e0762
 -- +1 Error
 switch thing all values
   when 
@@ -14584,20 +14577,6 @@
     set x := 30;
 end;
 
-<<<<<<< HEAD
--- TEST: switch statement with only an else clause
--- + {switch_stmt}: err
--- + {int 0}
--- + {switch_body}
--- + Error % switch statement has only an ELSE clause
--- +1 Error
-switch z
-  else
-    select 2;
-end;
-
-=======
->>>>>>> 587e0762
 -- TEST: switch statement with nullable switch expr
 -- + {switch_stmt}: err
 -- + {int 0}
@@ -14623,8 +14602,4 @@
   when 3 then nothing
   else
     set y := 2;
-<<<<<<< HEAD
-end;
-=======
-end;
->>>>>>> 587e0762
+end;