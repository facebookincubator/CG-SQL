--- conflicted
+++ resolved
@@ -1023,16 +1023,6 @@
 Error at test/sem_test.sql:XXXX : in str : CQL0050: string operand not allowed in 'NOT'
 Error at test/sem_test.sql:XXXX : in str : CQL0197: duplicate variable name in the same scope 'created_obj'
 Error at test/sem_test.sql:XXXX : in str : CQL0050: string operand not allowed in 'NOT'
-<<<<<<< HEAD
-Error at test/sem_test.sql:XXXX : in num : case expression must be a not-null integral type
-Error at test/sem_test.sql:XXXX : in num : the type of a WHEN expression is bigger than the type of the SWITCH expression
-Error at test/sem_test.sql:XXXX : in add : the WHEN expression cannot be evaluated to a constant
-Error at test/sem_test.sql:XXXX : in str : CQL0050: string operand not allowed in 'NOT'
-Error at test/sem_test.sql:XXXX : in str : CQL0050: string operand not allowed in 'NOT'
-Error at test/sem_test.sql:XXXX : in switch_case : switch ... ALL VALUES is useless with an ELSE clause
-Error at test/sem_test.sql:XXXX : in switch_case : switch statement has only an ELSE clause
-Error at test/sem_test.sql:XXXX : in str : case expression must be a not-null integral type
-=======
 Error at test/sem_test.sql:XXXX : in num : CQL0381: case expression must be a not-null integral type
 Error at test/sem_test.sql:XXXX : in num : CQL0382: the type of a WHEN expression is bigger than the type of the SWITCH expression
 Error at test/sem_test.sql:XXXX : in add : CQL0380: the WHEN expression cannot be evaluated to a constant
@@ -1041,5 +1031,4 @@
 Error at test/sem_test.sql:XXXX : in switch_case : CQL0384: switch statement did not have any actual statements in it
 Error at test/sem_test.sql:XXXX : in switch_case : CQL0383: switch ... ALL VALUES is useless with an ELSE clause
 Error at test/sem_test.sql:XXXX : in str : CQL0381: case expression must be a not-null integral type
->>>>>>> 587e0762
 semantic errors present; no code gen.