--- conflicted
+++ resolved
@@ -20,12 +20,8 @@
 To use cql in this fashion, the sequence will be something like the below.  See Appendix 1 for command line details.
 
 ```
-<<<<<<< HEAD
-cql --in input.sql --rt schema_upgrade --cg schema_upgrader.sql --global_proc desired_upgrade_proc_name
-=======
 cql --in input.sql --rt schema_upgrade --cg schema_upgrader.sql \
                    --global_proc desired_upgrade_proc_name
->>>>>>> d7499484
 ```
 
 ### Annotations
