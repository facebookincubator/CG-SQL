--- conflicted
+++ resolved
@@ -955,8 +955,4 @@
   * the `fromTables` key will give you an array of tables that were used the the `from` clause of a select or some other `select`-ish context in which you only read from the table
 * the `usesProcedures` key for a given proc has an array of the procedures it calls, this allows for complete dependency analysis if needed
 
-<<<<<<< HEAD
-
-=======
->>>>>>> d7499484
 NOTE: `@ATTRIBUTE` can be applied any number of times to the entities here, including the procedures (i.e. immediately before the `CREATE PROCEDURE`) .  Those attributes appear in the JSON in an optional `attributes` chunk.  Attributes are quite flexible (you can easily encode a lisp program in attributes if you were so inclined) so you can use them very effectively to annotate your CQL entities as needed for downstream tools.